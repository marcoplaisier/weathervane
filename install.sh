--- conflicted
+++ resolved
@@ -7,19 +7,12 @@
 
 # Configuration
 VERBOSE=false
-<<<<<<< HEAD
 TOTAL_STEPS=12
 CURRENT_STEP=0
 WEATHERVANE_USER="weathervane"
 WEATHERVANE_HOME="/home/weathervane"
 VENV_PATH="$WEATHERVANE_HOME/venv"
 LOG_FILE="/var/log/weathervane-install.log"
-=======
-TOTAL_STEPS=9
-CURRENT_STEP=0
-WEATHERVANE_USER="weathervane"
-WEATHERVANE_HOME="/home/weathervane"
->>>>>>> 4e07723e
 
 # Colors for output
 RED='\033[0;31m'
@@ -52,7 +45,6 @@
     printf "${BLUE}[%d/%d]${NC} ${GREEN}%3d%%${NC} %s\n" "$CURRENT_STEP" "$TOTAL_STEPS" "$percentage" "$message"
 }
 
-<<<<<<< HEAD
 # Execute command with logging and optional output suppression
 execute_cmd() {
     local cmd="$1"
@@ -81,20 +73,6 @@
             echo "[$timestamp] FAILED: $description (exit code: $exit_code)" >> "$LOG_FILE"
             echo -e "${RED}Error executing: $description${NC}"
             echo "Run with -v flag for detailed output or check: $LOG_FILE"
-=======
-# Execute command with optional output suppression
-execute_cmd() {
-    local cmd="$1"
-    local description="$2"
-    
-    if [ "$VERBOSE" = true ]; then
-        echo "  Running: $cmd"
-        eval "$cmd"
-    else
-        if ! eval "$cmd" >/dev/null 2>&1; then
-            echo -e "${RED}Error executing: $description${NC}"
-            echo "Run with -v flag for detailed output"
->>>>>>> 4e07723e
             exit 1
         fi
     fi
@@ -150,7 +128,7 @@
 echo -e "${GREEN}🌦️  Weathervane Installation Script${NC}"
 echo "=================================="
 
-<<<<<<< HEAD
+
 # Initialize log file
 mkdir -p "$(dirname "$LOG_FILE")"
 touch "$LOG_FILE"
@@ -158,8 +136,6 @@
 echo "Installation started at $(date)" > "$LOG_FILE"
 echo "Log file: $LOG_FILE"
 
-=======
->>>>>>> 4e07723e
 # Show menu
 show_menu
 
@@ -198,7 +174,6 @@
     if ! id "$WEATHERVANE_USER" &>/dev/null; then
         execute_cmd "useradd --system --create-home --home-dir $WEATHERVANE_HOME --shell /bin/false --gid $WEATHERVANE_USER --comment 'Weathervane Service User' $WEATHERVANE_USER" "creating weathervane user"
         execute_cmd "usermod -a -G gpio,spi $WEATHERVANE_USER" "adding user to gpio and spi groups"
-<<<<<<< HEAD
     else
         # Ensure existing user has correct groups
         execute_cmd "usermod -a -G gpio,spi $WEATHERVANE_USER" "ensuring user has gpio and spi group access"
@@ -208,10 +183,6 @@
     execute_cmd "chown $WEATHERVANE_USER:$WEATHERVANE_USER $WEATHERVANE_HOME" "setting home directory ownership"
     execute_cmd "chmod 755 $WEATHERVANE_HOME" "setting home directory permissions"
     
-=======
-    fi
-    
->>>>>>> 4e07723e
     # Add pi user to weathervane group for service management
     if id "pi" &>/dev/null; then
         execute_cmd "usermod -a -G $WEATHERVANE_USER pi" "adding pi user to weathervane group"
@@ -253,7 +224,7 @@
     execute_cmd "raspi-config nonint do_spi 0" "SPI configuration"
 fi
 
-<<<<<<< HEAD
+
 # Step 5: Install system dependencies
 if [ "$INSTALL_DEPS" = true ] || [ "$INSTALL_ALL" = true ]; then
     show_progress "Installing system dependencies"
@@ -292,64 +263,42 @@
     if [ "$VERBOSE" = true ]; then
         echo "  Created virtual environment at: $VENV_PATH"
     fi
-=======
-# Step 5: Install Git
-if [ "$INSTALL_DEPS" = true ] || [ "$INSTALL_ALL" = true ]; then
-    show_progress "Installing Git"
-    execute_cmd "apt update" "package list update"
-    execute_cmd "apt install git git-man -y" "Git installation"
-fi
-
-# Step 6: Install Python packages
-if [ "$INSTALL_DEPS" = true ] || [ "$INSTALL_ALL" = true ]; then
-    show_progress "Installing Python dependencies"
-    execute_cmd "apt install python3-httpx -y" "HTTPX installation"
->>>>>>> 4e07723e
 fi
 
 # Step 7: Clone repository
 if [ "$INSTALL_CLONE" = true ] || [ "$INSTALL_ALL" = true ]; then
     show_progress "Cloning Weathervane repository"
     execute_cmd "cd $WEATHERVANE_HOME" "changing to weathervane home directory"
-<<<<<<< HEAD
     
     # Configure Git to prevent hook execution during clone to avoid conflicts
     execute_cmd "sudo -u $WEATHERVANE_USER git config --global core.hooksPath /dev/null" "disabling git hooks for safety"
     
-=======
->>>>>>> 4e07723e
     if [ -d "$WEATHERVANE_HOME/weathervane" ]; then
         echo "  Repository already exists, updating..."
         execute_cmd "cd $WEATHERVANE_HOME/weathervane && sudo -u $WEATHERVANE_USER git pull" "updating repository"
     else
-<<<<<<< HEAD
+
         execute_cmd "sudo -u $WEATHERVANE_USER git clone --no-hardlinks https://github.com/marcoplaisier/weathervane.git $WEATHERVANE_HOME/weathervane" "cloning repository safely"
     fi
     
     # Reset Git hooks configuration after clone
     execute_cmd "sudo -u $WEATHERVANE_USER git config --global --unset core.hooksPath" "re-enabling git hooks"
-=======
-        execute_cmd "sudo -u $WEATHERVANE_USER git clone https://github.com/marcoplaisier/weathervane.git $WEATHERVANE_HOME/weathervane" "cloning repository"
-    fi
->>>>>>> 4e07723e
+
     execute_cmd "chown -R $WEATHERVANE_USER:$WEATHERVANE_USER $WEATHERVANE_HOME/weathervane" "setting repository ownership"
     execute_cmd "chmod -R 750 $WEATHERVANE_HOME/weathervane" "setting secure permissions"
     execute_cmd "find $WEATHERVANE_HOME/weathervane -name '*.py' -exec chmod 640 {} \;" "setting script permissions"
     execute_cmd "find $WEATHERVANE_HOME/weathervane -name '*.ini' -exec chmod 640 {} \;" "setting config file permissions"
-<<<<<<< HEAD
+
     # Ensure the home directory and weathervane subdirectory are accessible
     execute_cmd "chmod 755 $WEATHERVANE_HOME" "setting home directory permissions"
     execute_cmd "chmod 755 $WEATHERVANE_HOME/weathervane" "setting weathervane directory permissions"
-=======
-    execute_cmd "chmod 750 $WEATHERVANE_HOME" "setting home directory permissions"
->>>>>>> 4e07723e
+
     if [ "$VERBOSE" = true ]; then
         echo "  Set secure permissions: 750 for directories, 640 for Python/config files"
         echo "  Weathervane group can read files but not modify them"
     fi
 fi
 
-<<<<<<< HEAD
 # Step 8: Install Python requirements
 if ([ "$INSTALL_CLONE" = true ] || [ "$INSTALL_ALL" = true ]) && ([ "$INSTALL_DEPS" = true ] || [ "$INSTALL_ALL" = true ]); then
     show_progress "Installing Python requirements"
@@ -378,9 +327,6 @@
 fi
 
 # Step 9: Install service
-=======
-# Step 8: Install service
->>>>>>> 4e07723e
 if [ "$INSTALL_SERVICE" = true ] || [ "$INSTALL_ALL" = true ]; then
     show_progress "Installing systemd service"
     
@@ -392,11 +338,8 @@
     fi
     
     execute_cmd "cp $WEATHERVANE_HOME/weathervane/weathervane.service /etc/systemd/system/weathervane.service" "copying service file"
-<<<<<<< HEAD
     execute_cmd "chmod 644 /etc/systemd/system/weathervane.service" "setting service file permissions"
     execute_cmd "chown root:root /etc/systemd/system/weathervane.service" "setting service file ownership"
-=======
->>>>>>> 4e07723e
     
     # Create polkit rule for weathervane group to manage the service
     execute_cmd 'cat > /etc/polkit-1/rules.d/10-weathervane.rules << EOF
@@ -418,7 +361,6 @@
 });
 EOF' "creating polkit rules for weathervane group"
     
-<<<<<<< HEAD
     # Reload systemd configuration after service file and polkit changes
     execute_cmd "systemctl daemon-reload" "reloading systemd daemon after service installation"
     
@@ -467,16 +409,6 @@
 fi
 
 # Step 11: Enable and start service
-=======
-    execute_cmd "systemctl daemon-reload" "reloading systemd daemon"
-    
-    if [ "$VERBOSE" = true ]; then
-        echo "  Created polkit rules for weathervane group service management"
-    fi
-fi
-
-# Step 9: Enable and start service
->>>>>>> 4e07723e
 if [ "$INSTALL_SERVICE" = true ] || [ "$INSTALL_ALL" = true ]; then
     show_progress "Starting Weathervane service"
     
@@ -503,12 +435,9 @@
             fi
         fi
         
-<<<<<<< HEAD
         # Final systemd reload before starting service to ensure all changes are recognized
         execute_cmd "systemctl daemon-reload" "final systemd reload before service start"
-        
-=======
->>>>>>> 4e07723e
+
         # Start service with timeout
         echo "  Starting service (timeout: 30s)..."
         if timeout 30 systemctl start weathervane.service 2>&1; then
@@ -536,7 +465,6 @@
     fi
 fi
 
-<<<<<<< HEAD
 # Step 12: Installation summary and log management
 show_progress "Finalizing installation"
 
@@ -554,9 +482,6 @@
 fi
 
 echo "=== END SUMMARY ===" >> "$LOG_FILE"
-
-=======
->>>>>>> 4e07723e
 echo -e "\n${GREEN}✅ Installation completed successfully!${NC}"
 
 if [ "$INSTALL_SERVICE" = true ] || [ "$INSTALL_ALL" = true ]; then
@@ -564,7 +489,7 @@
     systemctl status weathervane.service --no-pager -l
 fi
 
-<<<<<<< HEAD
+
 echo -e "\n${YELLOW}Installation Log:${NC}"
 echo "• Full installation log: $LOG_FILE"
 echo "• Log file size: $(du -h "$LOG_FILE" | cut -f1)"
@@ -576,12 +501,5 @@
 echo "• Configuration file: $WEATHERVANE_HOME/weathervane/config.ini"
 echo "• Service runs as user: $WEATHERVANE_USER (minimal privileges)"
 echo "• Virtual environment: $VENV_PATH"
-=======
-echo -e "\n${YELLOW}Next steps:${NC}"
-echo "• Check service status: systemctl status weathervane.service"
-echo "• View logs: journalctl -u weathervane.service -f"
-echo "• Configuration file: $WEATHERVANE_HOME/weathervane/weathervane.ini"
-echo "• Service runs as user: $WEATHERVANE_USER (minimal privileges)"
->>>>>>> 4e07723e
 echo "• Pi user can manage service via weathervane group membership"
 echo "• Note: Pi user may need to log out/in for group changes to take effect"