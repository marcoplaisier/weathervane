--- conflicted
+++ resolved
@@ -23,7 +23,7 @@
                     '3': {'key': 'wind_speed_bft'},
                     '4': {'key': 'air_pressure'},
                     '5': {'key': 'temperature'},
-                    '6': {'key': 'calculated_temperature'},
+                    '6': {'key': 'apparent_temperature'},
                     '7': {'key': 'humidity'},
                     '8': {'key': 'station_name'},
                     '9': {'key': 'latitude'},
@@ -48,9 +48,9 @@
         temperature = self.weather_data['temperature']
         assert temperature == 15.2
 
-    def calculated_temperature_parse_test(self):
-        calculated_temperature = self.weather_data['calculated_temperature']
-        self.assertAlmostEqual(15.2, calculated_temperature, 0)
+    def apparent_temperature_parse_test(self):
+        apparent_temperature = self.weather_data['apparent_temperature']
+        self.assertAlmostEqual(15.2, apparent_temperature, 0)
 
     def station_codes_test(self):
         with open(os.path.join(os.getcwd(), 'tests', 'buienradar.xml'), 'rU') as f:
@@ -83,7 +83,7 @@
                     '3': {'key': 'wind_speed_bft'},
                     '4': {'key': 'air_pressure'},
                     '5': {'key': 'temperature'},
-                    '6': {'key': 'calculated_temperature'},
+                    '6': {'key': 'apparent_temperature'},
                     '7': {'key': 'humidity'},
                     '8': {'key': 'station_name'},
                     '9': {'key': 'latitude'},
@@ -100,8 +100,6 @@
         self.assertEqual(1, weather_data['trend'])
 
 
-<<<<<<< HEAD
-=======
 class testParser_cadzand(unittest.TestCase):
     def setUp(self):
         with open(os.path.join(os.getcwd(), 'tests', 'buienradar.xml'), 'rU') as f:
@@ -121,7 +119,7 @@
                     '3': {'key': 'wind_speed_bft'},
                     '4': {'key': 'air_pressure'},
                     '5': {'key': 'temperature'},
-                    '6': {'key': 'wind_chill'},
+                    '6': {'key': 'apparent_temperature'},
                     '7': {'key': 'humidity'},
                     '8': {'key': 'station_name'},
                     '9': {'key': 'latitude'},
@@ -145,9 +143,9 @@
         temperature = self.weather_data['temperature']
         assert temperature == 16.4
 
-    def wind_chill_parse_test(self):
-        wind_chill = self.weather_data['wind_chill']
-        self.assertAlmostEqual(16.0, wind_chill, 1)
+    def apparent_temperature_parse_test(self):
+        apparent_temperature = self.weather_data['apparent_temperature']
+        self.assertAlmostEqual(16.4, apparent_temperature, 1)
 
     def station_codes_test(self):
         with open(os.path.join(os.getcwd(), 'tests', 'buienradar.xml'), 'rU') as f:
@@ -180,7 +178,7 @@
                     '3': {'key': 'wind_speed_bft'},
                     '4': {'key': 'air_pressure'},
                     '5': {'key': 'temperature'},
-                    '6': {'key': 'wind_chill'},
+                    '6': {'key': 'apparent_temperature'},
                     '7': {'key': 'humidity'},
                     '8': {'key': 'station_name'},
                     '9': {'key': 'latitude'},
@@ -196,15 +194,15 @@
             weather_data = bp.parse(data, 6260, **config)
         self.assertEqual(1, weather_data['trend'])
 
->>>>>>> febb18b3
+
 def wind_chill_test():
     with open(os.path.join(os.getcwd(), 'tests', 'testdata.csv'), 'rU') as f:
         data = csv.DictReader(f)
         for line in data:
             wind_speed = float(line['windspeed'])
             temperature = float(line['temperature'])
-            expected_calculated_temperature = float(line['wind chill'])
-            yield check_heat_index, wind_speed, temperature, expected_calculated_temperature, 0
+            expected_apparent_temperature = float(line['wind chill'])
+            yield check_heat_index, wind_speed, temperature, expected_apparent_temperature, 0
 
 
 def check_heat_index(wind_speed, temperature, expected, places):
